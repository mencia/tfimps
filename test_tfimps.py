import numpy as np
import tensorflow as tf
import tfimps
import pymanopt.manifolds
import pymanopt.solvers
import tensorflow as tf

class TestTfimps(tf.test.TestCase):

    def testMPSInLeftCanonicalForm(self):
        phys_d = 2
        bond_d = 3

        imps = tfimps.Tfimps(phys_d, bond_d, symmetrize=False)

        with self.test_session() as sess:
            sess.run(tf.global_variables_initializer())
            A = sess.run(imps.A)
            self.assertAllClose(np.tensordot(A, A, axes=([0, 1], [0, 1])), np.identity(bond_d))

    def testRightEigenvectorHasUnitEigenvalue(self):
        phys_d = 2
        bond_d = 4

        imps = tfimps.Tfimps(phys_d, bond_d, symmetrize=False)

        with self.test_session() as sess:
            sess.run(tf.global_variables_initializer())
            T = sess.run(imps.transfer_matrix)
            vec = sess.run(imps.right_eigenvector)
            self.assertAllClose(T@vec, vec)

    def testTransferMatrixForIdentity(self):
        phys_d = 2
        bond_d = 2

        A1 = A0 =  np.identity(phys_d)
        A_matrices = np.array([A0, A1])

        imps = tfimps.Tfimps(phys_d, bond_d, A_matrices)

        with self.test_session() as sess:
            sess.run(tf.global_variables_initializer())
            actual = sess.run(imps.transfer_matrix)
            self.assertAllClose(phys_d * np.identity(4), actual)

    def testDominantEigenvectorIsEigenvector(self):
        phys_d = 3
        bond_d = 5
        imps = tfimps.Tfimps(phys_d, bond_d)

        with self.test_session() as sess:
            sess.run(tf.global_variables_initializer())
            T = sess.run(imps.transfer_matrix)
            val, vec = sess.run(imps.dominant_eig)
            self.assertAllClose(T@vec, val*vec)

    def testIdentityHamiltonianHasEnergyOneDiagonalMPS(self):
        phys_d = 2
        bond_d = 5

        A0 = np.diag(np.random.rand(bond_d))
        A1 = np.diag(np.random.rand(bond_d))
        A_matrices = np.array([A0, A1])


        I = tf.eye(phys_d, dtype=tf.float64)
        h = tf.einsum('ij,kl->ikjl', I, I)

        imps = tfimps.Tfimps(phys_d, bond_d, A_matrices, hamiltonian=h)

        with self.test_session() as sess:
            sess.run(tf.global_variables_initializer())
            actual = sess.run(imps.variational_energy)
            self.assertAllClose(1, actual)

    def testIdentityHamiltonianHasEnergyOneRandomMPS(self):
        phys_d = 3
        bond_d = 5

        I = tf.eye(phys_d, dtype=tf.float64)
        h = tf.einsum('ij,kl->ikjl', I, I)

        imps = tfimps.Tfimps(phys_d, bond_d, hamiltonian=h)

        with self.test_session() as sess:
            sess.run(tf.global_variables_initializer())
            actual = sess.run(imps.variational_energy)
            self.assertAllClose(1, actual)

    def testAKLTStateHasCorrectEnergy(self):
        phys_d = 3
        bond_d = 2

        # Follow Annals of Physics Volume 326, Issue 1, Pages 96-192.
        # Note that even though the As are not symmetric, the transfer matrix is.
        # We normalize these to be in left (and right) canonical form

        Aplus = np.array([[0, 1/np.sqrt(2)], [0, 0]])
        Aminus = np.array([[0, 0], [-1/np.sqrt(2), 0]])
        A0 = np.array([[-1/2, 0], [0, 1/2]])
        A_matrices = np.array([Aplus, A0, Aminus]) * np.sqrt(4/3)

        # Spin 1 operators.

        X = tf.constant([[0, 1, 0 ], [1, 0, 1], [0, 1, 0]], dtype=tf.float64) / np.sqrt(2)
        iY = tf.constant([[0, -1, 0 ], [1, 0, -1], [0, 1, 0]], dtype=tf.float64) / np.sqrt(2)
        Z = tf.constant([[1, 0, 0], [0, 0, 0], [0, 0, -1]], dtype=tf.float64)

        XX = tf.einsum('ij,kl->ikjl', X, X)
        YY = - tf.einsum('ij,kl->ikjl', iY, iY)
        ZZ = tf.einsum('ij,kl->ikjl', Z, Z)

        hberg = XX + YY + ZZ
        h_aklt = hberg + tf.einsum('abcd,cdef->abef', hberg, hberg) / 3

        aklt = tfimps.Tfimps(phys_d, bond_d, A_matrices, symmetrize=False, hamiltonian=h_aklt)

        with self.test_session() as sess:
            sess.run(tf.global_variables_initializer())
            aklt_energy = sess.run(aklt.variational_energy)
            self.assertAllClose(-2/3, aklt_energy)

    def testAKLTStateHasCorrectCorrelations(self):
        phys_d = 3
        bond_d = 2


        # Follow Annals of Physics Volume 326, Issue 1, Pages 96-192.
        # AKLT correlations appear between Eqs. (115) and (116).
        # The tensors below correspond to not normalized state in the thermodynamic limit.
        # They should all be multiplied by sqrt(4/3) to get a normalized state.
        # One can also normalize the final result with the dominant eigenvalue.

        Aplus = np.array([[0, 1/np.sqrt(2)], [0, 0]])
        Aminus = np.array([[0, 0], [-1/np.sqrt(2), 0]])
        A0 = np.array([[-1/2, 0], [0, 1/2]])
        A_matrices = np.array([Aplus, A0, Aminus])

        aklt = tfimps.Tfimps(phys_d, bond_d, A_matrices, symmetrize=False)

        # Spin 1 operators.

        X = tf.constant([[0, 1, 0 ], [1, 0, 1], [0, 1, 0]], dtype=tf.float64) / np.sqrt(2)
        iY = tf.constant([[0, -1, 0 ], [1, 0, -1], [0, 1, 0]], dtype=tf.float64) / np.sqrt(2)
        Z = tf.constant([[1, 0, 0], [0, 0, 0], [0, 0, -1]], dtype=tf.float64)

        # Range of of values j-i

        range = 6

        with self.test_session() as sess:
            sess.run(tf.global_variables_initializer())
            xx_eval = sess.run(aklt.correlator(Z, range))
            xx_exact = 12 / 9 * (-1/3)**np.arange(1,range)
            self.assertAllClose(xx_eval, xx_exact)

<<<<<<< HEAD
    def testAKLTStateHasCorrectCorrelationswithoutspectrum(self):
        phys_d = 3
        bond_d = 2


        # Follow Annals of Physics Volume 326, Issue 1, Pages 96-192.
        # AKLT correlations appear between Eqs. (115) and (116).
        # The tensors below correspond to not normalized state in the thermodynamic limit.
        # They should all be multiplied by sqrt(4/3) to get a normalized state.
        # One can also normalize the final result with the dominant eigenvalue.

        # Aplus = np.array([[0, 1/np.sqrt(2)], [0, 0]])
        # Aminus = np.array([[0, 0], [-1/np.sqrt(2), 0]])
        # A0 = np.array([[-1/2, 0], [0, 1/2]])
        Aplus = np.array([[0, np.sqrt(2 / 3)], [0, 0]])
        Aminus = np.array([[0, 0], [-np.sqrt(2 / 3), 0]])
        A0 = np.array([[-1 / np.sqrt(3), 0], [0, 1 / np.sqrt(3)]])
        A_matrices = np.array([Aplus, A0, Aminus])

        aklt = tfimps.Tfimps(phys_d, bond_d, A_matrices, symmetrize=False)
=======
    def testAKLTStateHasCorrectEnergyWithTwoSiteUnitCell(self):
        phys_d = 3
        bond_d = 2

        # Follow Annals of Physics Volume 326, Issue 1, Pages 96-192.
        # Note that even though the As are not symmetric, the transfer matrix is.

        Aplus = np.array([[0, 1/np.sqrt(2)], [0, 0]])
        Aminus = np.array([[0, 0], [-1/np.sqrt(2), 0]])
        A0 = np.array([[-1/2, 0], [0, 1/2]])
        A_matrices = np.array([Aplus, A0, Aminus])
        B_matrices = A_matrices

>>>>>>> 7db5333e

        # Spin 1 operators.

        X = tf.constant([[0, 1, 0 ], [1, 0, 1], [0, 1, 0]], dtype=tf.float64) / np.sqrt(2)
        iY = tf.constant([[0, -1, 0 ], [1, 0, -1], [0, 1, 0]], dtype=tf.float64) / np.sqrt(2)
        Z = tf.constant([[1, 0, 0], [0, 0, 0], [0, 0, -1]], dtype=tf.float64)

<<<<<<< HEAD
        # Range of of values j-i

        range = 6

        with self.test_session() as sess:
            sess.run(tf.global_variables_initializer())
            xx_eval = sess.run(aklt.correlator_left_canonical_mps(Z, range))
            xx_exact = 12 / 9 * (-1/3)**np.arange(1,range+1)
            self.assertAllClose(xx_eval, xx_exact)
=======
        XX = tf.einsum('ij,kl->ikjl', X, X)
        YY = - tf.einsum('ij,kl->ikjl', iY, iY)
        ZZ = tf.einsum('ij,kl->ikjl', Z, Z)

        hberg = XX + YY + ZZ
        h_aklt = hberg + tf.einsum('abcd,cdef->abef', hberg, hberg) / 3

        aklt = tfimps.Tfimps(phys_d, bond_d, A_matrices, B_matrices, symmetrize=False, hamiltonian=h_aklt)

        with self.test_session() as sess:
            sess.run(tf.global_variables_initializer())
            aklt_energy = sess.run(aklt.variational_e_2s)
            self.assertAllClose(-2/3, aklt_energy)
>>>>>>> 7db5333e
<|MERGE_RESOLUTION|>--- conflicted
+++ resolved
@@ -1,34 +1,8 @@
 import numpy as np
 import tensorflow as tf
 import tfimps
-import pymanopt.manifolds
-import pymanopt.solvers
-import tensorflow as tf
 
 class TestTfimps(tf.test.TestCase):
-
-    def testMPSInLeftCanonicalForm(self):
-        phys_d = 2
-        bond_d = 3
-
-        imps = tfimps.Tfimps(phys_d, bond_d, symmetrize=False)
-
-        with self.test_session() as sess:
-            sess.run(tf.global_variables_initializer())
-            A = sess.run(imps.A)
-            self.assertAllClose(np.tensordot(A, A, axes=([0, 1], [0, 1])), np.identity(bond_d))
-
-    def testRightEigenvectorHasUnitEigenvalue(self):
-        phys_d = 2
-        bond_d = 4
-
-        imps = tfimps.Tfimps(phys_d, bond_d, symmetrize=False)
-
-        with self.test_session() as sess:
-            sess.run(tf.global_variables_initializer())
-            T = sess.run(imps.transfer_matrix)
-            vec = sess.run(imps.right_eigenvector)
-            self.assertAllClose(T@vec, vec)
 
     def testTransferMatrixForIdentity(self):
         phys_d = 2
@@ -41,7 +15,7 @@
 
         with self.test_session() as sess:
             sess.run(tf.global_variables_initializer())
-            actual = sess.run(imps.transfer_matrix)
+            actual = sess.run(imps._transfer_matrix)
             self.assertAllClose(phys_d * np.identity(4), actual)
 
     def testDominantEigenvectorIsEigenvector(self):
@@ -51,8 +25,8 @@
 
         with self.test_session() as sess:
             sess.run(tf.global_variables_initializer())
-            T = sess.run(imps.transfer_matrix)
-            val, vec = sess.run(imps.dominant_eig)
+            T = sess.run(imps._transfer_matrix)
+            val, vec = sess.run(imps._dominant_eig)
             self.assertAllClose(T@vec, val*vec)
 
     def testIdentityHamiltonianHasEnergyOneDiagonalMPS(self):
@@ -71,7 +45,7 @@
 
         with self.test_session() as sess:
             sess.run(tf.global_variables_initializer())
-            actual = sess.run(imps.variational_energy)
+            actual = sess.run(imps.variational_e)
             self.assertAllClose(1, actual)
 
     def testIdentityHamiltonianHasEnergyOneRandomMPS(self):
@@ -85,7 +59,7 @@
 
         with self.test_session() as sess:
             sess.run(tf.global_variables_initializer())
-            actual = sess.run(imps.variational_energy)
+            actual = sess.run(imps.variational_e)
             self.assertAllClose(1, actual)
 
     def testAKLTStateHasCorrectEnergy(self):
@@ -94,12 +68,11 @@
 
         # Follow Annals of Physics Volume 326, Issue 1, Pages 96-192.
         # Note that even though the As are not symmetric, the transfer matrix is.
-        # We normalize these to be in left (and right) canonical form
 
         Aplus = np.array([[0, 1/np.sqrt(2)], [0, 0]])
         Aminus = np.array([[0, 0], [-1/np.sqrt(2), 0]])
         A0 = np.array([[-1/2, 0], [0, 1/2]])
-        A_matrices = np.array([Aplus, A0, Aminus]) * np.sqrt(4/3)
+        A_matrices = np.array([Aplus, A0, Aminus])
 
         # Spin 1 operators.
 
@@ -118,7 +91,7 @@
 
         with self.test_session() as sess:
             sess.run(tf.global_variables_initializer())
-            aklt_energy = sess.run(aklt.variational_energy)
+            aklt_energy = sess.run(aklt.variational_e)
             self.assertAllClose(-2/3, aklt_energy)
 
     def testAKLTStateHasCorrectCorrelations(self):
@@ -155,28 +128,6 @@
             xx_exact = 12 / 9 * (-1/3)**np.arange(1,range)
             self.assertAllClose(xx_eval, xx_exact)
 
-<<<<<<< HEAD
-    def testAKLTStateHasCorrectCorrelationswithoutspectrum(self):
-        phys_d = 3
-        bond_d = 2
-
-
-        # Follow Annals of Physics Volume 326, Issue 1, Pages 96-192.
-        # AKLT correlations appear between Eqs. (115) and (116).
-        # The tensors below correspond to not normalized state in the thermodynamic limit.
-        # They should all be multiplied by sqrt(4/3) to get a normalized state.
-        # One can also normalize the final result with the dominant eigenvalue.
-
-        # Aplus = np.array([[0, 1/np.sqrt(2)], [0, 0]])
-        # Aminus = np.array([[0, 0], [-1/np.sqrt(2), 0]])
-        # A0 = np.array([[-1/2, 0], [0, 1/2]])
-        Aplus = np.array([[0, np.sqrt(2 / 3)], [0, 0]])
-        Aminus = np.array([[0, 0], [-np.sqrt(2 / 3), 0]])
-        A0 = np.array([[-1 / np.sqrt(3), 0], [0, 1 / np.sqrt(3)]])
-        A_matrices = np.array([Aplus, A0, Aminus])
-
-        aklt = tfimps.Tfimps(phys_d, bond_d, A_matrices, symmetrize=False)
-=======
     def testAKLTStateHasCorrectEnergyWithTwoSiteUnitCell(self):
         phys_d = 3
         bond_d = 2
@@ -190,7 +141,6 @@
         A_matrices = np.array([Aplus, A0, Aminus])
         B_matrices = A_matrices
 
->>>>>>> 7db5333e
 
         # Spin 1 operators.
 
@@ -198,17 +148,6 @@
         iY = tf.constant([[0, -1, 0 ], [1, 0, -1], [0, 1, 0]], dtype=tf.float64) / np.sqrt(2)
         Z = tf.constant([[1, 0, 0], [0, 0, 0], [0, 0, -1]], dtype=tf.float64)
 
-<<<<<<< HEAD
-        # Range of of values j-i
-
-        range = 6
-
-        with self.test_session() as sess:
-            sess.run(tf.global_variables_initializer())
-            xx_eval = sess.run(aklt.correlator_left_canonical_mps(Z, range))
-            xx_exact = 12 / 9 * (-1/3)**np.arange(1,range+1)
-            self.assertAllClose(xx_eval, xx_exact)
-=======
         XX = tf.einsum('ij,kl->ikjl', X, X)
         YY = - tf.einsum('ij,kl->ikjl', iY, iY)
         ZZ = tf.einsum('ij,kl->ikjl', Z, Z)
@@ -221,5 +160,4 @@
         with self.test_session() as sess:
             sess.run(tf.global_variables_initializer())
             aklt_energy = sess.run(aklt.variational_e_2s)
-            self.assertAllClose(-2/3, aklt_energy)
->>>>>>> 7db5333e
+            self.assertAllClose(-2/3, aklt_energy)