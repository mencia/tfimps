--- conflicted
+++ resolved
@@ -1,89 +1,47 @@
 import numpy as np
-import pymanopt
-import pymanopt.manifolds
-import pymanopt.solvers
 import tensorflow as tf
+#import tensorflow.contrib.eager as tfe
+#tfe.enable_eager_execution()
 
 class Tfimps:
     """
     Infinite Matrix Product State class.
     """
 
-<<<<<<< HEAD
-    def __init__(self, phys_d, bond_d, A_matrices=None, symmetrize=True, hamiltonian=None, r_prec=1e-14):
-=======
     # TODO Allow for two-site unit cell and average energy between A_1 A_2 and A_2 A_1 ordering
     def __init__(self, phys_d, bond_d, A_matrices=None, B_matrices=None, symmetrize=True, hamiltonian=None):
->>>>>>> 7db5333e
         """
         :param phys_d: Physical dimension of the state e.g. 2 for spin-1/2 systems.
         :param bond_d: Bond dimension, the size of the A matrices.
         :param A_matrices: Square matrices of size `bond_d` forming the Matrix Product State.
         :param symmetrize: Boolean indicating A matrices are symmetrized.
-        :param hamiltonian: Tensor of shape [phys_d, phys_d, phys_d, phys_d] giving two site Hamiltonian
-        """
-<<<<<<< HEAD
-
-        self._session = tf.Session()
-
-        self.r_prec = r_prec
-=======
+        """
         # Define physical and bond dimension.
->>>>>>> 7db5333e
         self.phys_d = phys_d
         self.bond_d = bond_d
-        self.hamiltonian = hamiltonian
-
-        self.mps_manifold = pymanopt.manifolds.Stiefel(phys_d * bond_d, bond_d)
-
-        # Define the A
 
         # Define A matrices.
         if A_matrices is None:
-            A_init = tf.reshape(self.mps_manifold.rand(), [phys_d, bond_d, bond_d])
+            A_init = self._symmetrize(np.random.rand(phys_d, bond_d, bond_d))
 
         else:
             A_init = A_matrices
 
-<<<<<<< HEAD
-        # Create Stiefel from the A
-
-        Stiefel_init = tf.reshape(A_init, [self.phys_d * self.bond_d, self.bond_d])
-
-        # Define the variational tensor variable Stiefel, and from there the A
-
-        self.Stiefel = tf.get_variable("Stiefel_matrix", initializer=Stiefel_init, trainable=True, dtype=tf.float64)
-        self.A = tf.reshape(self.Stiefel, [self.phys_d, self.bond_d, self.bond_d])
-=======
         # Gets the existing variable A_init.
         self.A = tf.get_variable("A_matrices", initializer=A_init, trainable=True)
->>>>>>> 7db5333e
 
         # Symmetrize the A if requested.
         if symmetrize:
             self.A = self._symmetrize(self.A)
 
-<<<<<<< HEAD
-        self._transfer_matrix = None
-        self._right_eigenvector = None
-
-        self._all_eig = tf.self_adjoint_eig(self.transfer_matrix)
-        self._dominant_eig = None
-
-        self._variational_energy = None
-=======
         # Define the transfer matrix, all eigenvalues and dominant eigensystem.
         self._transfer_matrix = self._add_transfer_matrix()
         self._all_eig = tf.self_adjoint_eig(self._transfer_matrix)
         self._dominant_eig = self._add_dominant_eig()
->>>>>>> 7db5333e
 
         # Define the variational energy.
         if hamiltonian is not None:
-            if symmetrize:
-                self.variational_energy = self._add_variational_energy_symmetric_mps(hamiltonian)
-            else:
-                self.variational_energy = self._add_variational_energy_left_canonical_mps(hamiltonian)
+            self.variational_e = self._add_variational_e(hamiltonian)
 
         # TWO-SITE UNIT CELL.
         if B_matrices is not None:
@@ -116,76 +74,34 @@
         :param range: Maximum separation at which correlations required
         :return: Correlation function
         """
-        dom_eigval, dom_eigvec = self.dominant_eig
-        dom_eigmat = tf.reshape(dom_eigvec, [self.bond_d, self.bond_d])
-        
+        dom_eigval, dom_eigvec = self._dominant_eig
+        dom_eigmat = tf.reshape(dom_eigvec, [self.bond_d, self.bond_d])
+        #
         eigval, eigvec = self._all_eig
         eigtens = tf.reshape(tf.transpose(eigvec), [self.bond_d**2, self.bond_d, self.bond_d])
-        
+        #
         L_AAbar = tf.einsum("ab,sac,tbd->stcd", dom_eigmat, self.A, self.A)
         L_AAbar_Rk = tf.einsum("stcd,kcd->kst", L_AAbar, eigtens)
         L_AAbar_Rk_Z = tf.einsum("kst,st->k", L_AAbar_Rk, operator)
-        
+        #
         AAbar_R = tf.einsum("sac,tbd,cd->stab", self.A, self.A, dom_eigmat)
         Lk_AAbar_R = tf.einsum("kab,stab->kst", eigtens, AAbar_R)
         Lk_AAbar_R_Z = tf.einsum("kst,st->k", Lk_AAbar_R, operator)
-        
+        #
         ss_list = []
         for n in np.arange(1,range):
             delta = (n-1) * tf.ones([self.bond_d ** 2], tf.float64)
-            we = tf.reduce_sum(L_AAbar_Rk_Z * Lk_AAbar_R_Z * tf.pow(eigval, delta)) / dom_eigval ** (n+1)
+            we = tf.reduce_sum(L_AAbar_Rk_Z * Lk_AAbar_R_Z * tf.pow(eigval, delta)) / dom_eigval ** (n + 1)
             ss_list.append(we)
 
         return ss_list
 
-    def correlator_left_canonical_mps(self, operator, range):
-
-        right_eigenmatrix = tf.reshape(self.right_eigenvector, [self.bond_d, self.bond_d])
-        AAbar = tf.einsum("sab,tac->stbc", self.A, self.A)
-        AAbar_R = tf.einsum("udf,veg,fg->uvde", self.A, self.A, right_eigenmatrix)
-        
-        T = tf.einsum("sab,scd->acbd", self.A, self.A)
-        i = tf.constant(0)
-        iden = tf.einsum("bd,ce->bcde", tf.eye(self.bond_d,dtype=tf.float64),tf.eye(self.bond_d,dtype=tf.float64))
-        
-        ss_list = []
-        for n in np.arange(0, range):
-            condition = lambda i, next: tf.less(i, n)
-            body = lambda i, next: (tf.add(i, 1), tf.einsum("abcd,cdef->abef", T, next))
-            i_fin, T_pow = tf.while_loop(condition, body, [i, iden])
-            # No need for normalization in the LCF
-            we = tf.einsum("stbc,st,bcde,uvde,uv->", AAbar, operator, T_pow, AAbar_R, operator)
-            ss_list.append(we)
-
-        return ss_list
-
-    def single_site_expectation_value_left_canonical_mps(self, operator):
-
-        right_eigenmatrix = tf.reshape(self.right_eigenvector, [self.bond_d, self.bond_d])
-        exp_val = tf.einsum("sab,tac,bc,st->", self.A, self.A, right_eigenmatrix, operator)
-
-        return exp_val
-
     @property
-    def transfer_matrix(self):
-        if self._transfer_matrix is None:
-            T = tf.einsum("sab,scd->acbd", self.A, self.A)
-            T = tf.reshape(T, [self.bond_d**2, self.bond_d**2])
-            self._transfer_matrix = T
-        return self._transfer_matrix
-
-<<<<<<< HEAD
-    @property
-    def right_eigenvector(self):
-        if self._right_eigenvector is None:
-            self._right_eigenvector = self._right_eigenvector_power_method(self.transfer_matrix)
-            # Normalize using left vector
-            left_vec = tf.reshape(tf.eye(self.bond_d, dtype=tf.float64), [self.bond_d**2])
-            norm = tf.einsum('a,a->', left_vec, self._right_eigenvector)
-            self._right_eigenvector = self._right_eigenvector / norm
-        return self._right_eigenvector
-
-=======
+    def entanglement_spectrum(self):
+        """
+        Calculate the spectrum of eigenvalues of the reduced density matrix for a bipartition of
+        an infinite system into two semi-infinite subsystems.
+
         :return: The `bond_d` eigenvalues of the reduced density matrix
         """
         dom_eigval, dom_eigvec = self._dominant_eig
@@ -205,35 +121,22 @@
         T = tf.einsum("sab,scd->acbd", self.A, self.A)
         T = tf.reshape(T, [self.bond_d**2, self.bond_d**2])
         return T
->>>>>>> 7db5333e
-
-    @property
-    def dominant_eig(self):
-        if self._dominant_eig is None:
-            eigvals, eigvecs = self._all_eig
-            idx = tf.cast(tf.argmax(tf.abs(eigvals)), dtype=np.int32)
-            self._dominant_eig = eigvals[idx], eigvecs[:,idx] # Note that eigenvectors are given in columns, not rows!
-        return self._dominant_eig
-
-<<<<<<< HEAD
-    def _symmetrize(self, M):
-        # Symmetrize -- sufficient to guarantee transfer matrix is symmetric (but not necessary)
-        M_lower = tf.matrix_band_part(M, -1, 0)
-        M_diag = tf.matrix_band_part(M, 0, 0)
-        return M_lower + tf.matrix_transpose(M_lower) - M_diag
-
-    def _add_variational_energy_symmetric_mps(self, hamiltonian):
-=======
+
+    def _add_dominant_eig(self):
+        eigvals, eigvecs = self._all_eig
+        # We use cast to make the number an integer
+        idx = tf.cast(tf.argmax(tf.abs(eigvals)), dtype=np.int32)# Why do abs?
+        return eigvals[idx], eigvecs[:,idx] # Note that eigenvectors are given in columns, not rows!
+
     def _add_variational_e(self, hamiltonian):
->>>>>>> 7db5333e
-        """
-        Evaluate the variational energy density for symmetric MPS (not using canonical form)
+        """
+        Evaluate the variational energy density.
 
         :param hamiltonian: Tensor of shape [phys_d, phys_d, phys_d, phys_d] giving two-site Hamiltonian.
             Adopt convention that first two indices are row, second two are column.
         :return: Expectation value of the energy density.
         """
-        dom_eigval, dom_eigvec = self.dominant_eig
+        dom_eigval, dom_eigvec = self._dominant_eig
         dom_eigmat = tf.reshape(dom_eigvec, [self.bond_d, self.bond_d])
         L_AAbar = tf.einsum("ab,sac,tbd->stcd", dom_eigmat, self.A, self.A)
         AAbar_R = tf.einsum("uac,vbd,cd->uvab", self.A, self.A, dom_eigmat)
@@ -242,53 +145,6 @@
 
         return h_exp / tf.square(dom_eigval)
 
-<<<<<<< HEAD
-    def _add_variational_energy_left_canonical_mps(self, hamiltonian):
-        """
-        Evaluate the variational energy density for MPS in left canonical form
-
-        :param hamiltonian: Tensor of shape [phys_d, phys_d, phys_d, phys_d] giving two-site Hamiltonian.
-            Adopt convention that first two indices are row, second two are column.
-        :return: Expectation value of the energy density.
-        """
-        right_eigenmatrix = tf.reshape(self.right_eigenvector, [self.bond_d, self.bond_d])
-        L_AAbar = tf.einsum("sab,tac->stbc", self.A, self.A)
-        AAbar_R = tf.einsum("uac,vbd,cd->uvab", self.A, self.A, right_eigenmatrix)
-        L_AAbar_AAbar_R = tf.einsum("stab,uvab->sutv", L_AAbar, AAbar_R)
-        h_exp = tf.einsum("stuv,stuv->", L_AAbar_AAbar_R, hamiltonian)
-
-        return h_exp
-
-    def _add_variational_energy_left_canonical_mps_onsite_and_NN(self, h_NN, h_onsite):
-        """
-        Evaluate the variational energy density for MPS in left canonical form
-
-        :param hamiltonian: Tensor of shape [phys_d, phys_d, phys_d, phys_d] giving two-site Hamiltonian: h_NN + h_onsite,
-        e.g. Transverse Field Ising. Adopt convention that first two indices are row, second two are column.
-        :return: Expectation value of the energy density.
-        """
-        right_eigenmatrix = tf.reshape(self.right_eigenvector, [self.bond_d, self.bond_d])
-        L_AAbar = tf.einsum("sab,tac->stbc", self.A, self.A)
-        AAbar_R = tf.einsum("uac,vbd,cd->uvab", self.A, self.A, right_eigenmatrix)
-        L_AAbar_AAbar_R = tf.einsum("stab,uvab->sutv", L_AAbar, AAbar_R)
-        h_exp_NN = tf.einsum("stuv,stuv->", L_AAbar_AAbar_R, h_NN)
-        
-        right_eigenmatrix = tf.reshape(self.right_eigenvector, [self.bond_d, self.bond_d])
-        h_exp_onsite = tf.einsum("sab,tac,bc,st->", self.A, self.A, right_eigenmatrix, h_onsite)
-
-        return h_exp_NN + h_exp_onsite
-
-    def _right_eigenvector_power_method(self, T):
-        dim = T.shape[0]
-        vec = tf.ones([dim], dtype=tf.float64)
-        next_vec = tf.einsum("ab,b->a", T, vec)
-        norm_big = lambda v1, v2: tf.reduce_any(
-            tf.greater(tf.abs(v1 - v2), tf.constant(self.r_prec, shape=[dim], dtype=tf.float64)))
-        increment = lambda v1, v2: (v2, tf.einsum("ab,b->a", T, v2))
-        vec, next_vec = tf.while_loop(norm_big, increment, [vec, next_vec])
-        return next_vec  # Not normalized
-
-=======
     # 2-site unit cell MPS
 
     def _add_transfer_matrix_2s(self,ordering):
@@ -341,110 +197,40 @@
         # Symmetrize -- sufficient to guarantee transfer matrix is symmetric (but not necessary)
         M_lower = tf.matrix_band_part(M, -1, 0) #takes the lower triangular part of M (including the diagonal)
         return (M_lower + tf.matrix_transpose(M_lower)) / 2
->>>>>>> 7db5333e
 
 
 if __name__ == "__main__":
-
-    ########################
-    # TRANSVERSE FIELD ISING
-    ########################
-
     # physical and bond dimensions of MPS
     phys_d = 2
-    bond_d = 4
-    r_prec = 1e-14 # convergence condition for right eigenvector
-    
-    # Hamiltonian parameters
-    J = 1
-    h = 0.48
-
-    # Pauli spin=1/2 matrices. For now we avoid complex numbers
-    X = tf.constant([[0, 1], [1, 0]], dtype=tf.float64)
-    iY = tf.constant([[0, 1], [-1, 0]], dtype=tf.float64)
-    Z = tf.constant([[1, 0], [0, -1]], dtype=tf.float64)
+    bond_d = 16
+
+    # Pauli matrices. For now we avoid complex numbers
+    X = tf.constant([[0,1],[1,0]], dtype=tf.float64)
+    iY = tf.constant([[0,1],[-1,0]], dtype=tf.float64)
+    Z = tf.constant([[1,0],[0,-1]], dtype=tf.float64)
 
     I = tf.eye(phys_d, dtype=tf.float64)
 
     XX = tf.einsum('ij,kl->ikjl', X, X)
     YY = - tf.einsum('ij,kl->ikjl', iY, iY)
     ZZ = tf.einsum('ij,kl->ikjl', Z, Z)
-    X1 = tf.einsum('ij,kl->ikjl', X, I)
+    X1 = (tf.einsum('ij,kl->ikjl', X, I) + tf.einsum('ij,kl->ikjl', I, X)) / 2
 
     # Heisenberg Hamiltonian
     # My impression is that staggered correlations go hand in hand with nonsymmetric A matrices
     h_xxx = XX + YY + ZZ
 
-    h_zz = tf.constant(J / 4, dtype=tf.float64)
-    h_x1 = tf.constant(h / 2, dtype=tf.float64)
-
     # Ising Hamiltonian (at criticality). Exact energy is -4/pi=-1.27324...
-    h_ising = -h_zz * ZZ - h_x1 * X1
-
-    #################################
-    #AKLT
-    #################################
-
-    # phys_d = 3
-    # bond_d = 2
-    # r_prec = 1e-14
-
-    # # Follow Annals of Physics Volume 326, Issue 1, Pages 96-192.
-    # # Note that even though the As are not symmetric, the transfer matrix is.
-    # # We normalize these to be in left (and right) canonical form
-    #
-    # Aplus = np.array([[0, 1 / np.sqrt(2)], [0, 0]])
-    # Aminus = np.array([[0, 0], [-1 / np.sqrt(2), 0]])
-    # A0 = np.array([[-1 / 2, 0], [0, 1 / 2]])
-    # A_matrices = np.array([Aplus, A0, Aminus]) * np.sqrt(4 / 3)
-    #
-    # # Spin 1 operators.
-    #
-    # X = tf.constant([[0, 1, 0], [1, 0, 1], [0, 1, 0]], dtype=tf.float64) / np.sqrt(2)
-    # iY = tf.constant([[0, -1, 0], [1, 0, -1], [0, 1, 0]], dtype=tf.float64) / np.sqrt(2)
-    # Z = tf.constant([[1, 0, 0], [0, 0, 0], [0, 0, -1]], dtype=tf.float64)
-    #
-    # XX = tf.einsum('ij,kl->ikjl', X, X)
-    # YY = - tf.einsum('ij,kl->ikjl', iY, iY)
-    # ZZ = tf.einsum('ij,kl->ikjl', Z, Z)
-    #
-    # hberg = XX + YY + ZZ
-    # h_aklt = hberg + tf.einsum('abcd,cdef->abef', hberg, hberg) / 3
-
-    #######################################################################################
-    #######################################################################################
+    h_ising = - ZZ - X1
 
     # Initialize the MPS
-
-    imps = Tfimps(phys_d, bond_d, hamiltonian=h_ising, symmetrize=False)
-    problem = pymanopt.Problem(manifold=imps.mps_manifold, cost=imps.variational_energy,
-                               arg=imps.Stiefel)
-
-    mingradnorm = 1e-20
-    minstepsize = 1e-20
+    imps = Tfimps(phys_d, bond_d, symmetrize=True, hamiltonian=h_ising)
+
+    train_op = tf.train.AdamOptimizer(learning_rate = 0.005).minimize(imps.variational_e)
 
     with tf.Session() as sess:
+
         sess.run(tf.global_variables_initializer())
-        solver = pymanopt.solvers.ConjugateGradient(maxtime=float('inf'), maxiter=100000, mingradnorm=mingradnorm,
-                                                    minstepsize=minstepsize)
-        Xopt = solver.solve(problem)
-        print(Xopt)
-        print(problem.cost(Xopt))
-
-    on_wave = 1
-    wlist_1d = np.ravel(Xopt)
-    with open("logging" + "_physd" + str(phys_d) + "_bondD" + str(bond_d) + "_h" + str(h) + "_rprec" + str(
-            r_prec) + "_minstepsize" + str(minstepsize) + "_mingradnorm" + str(mingradnorm) + "_pr" + str(
-            np.random.rand(1)[0])[:5] + ".csv", "w") as out_file:
-
-        out_string = str(problem.cost(Xopt))
-        out_string += "\n"
-        out_file.write(out_string)
-
-        if on_wave == 1:
-
-            for i in range(len(wlist_1d)):
-                out_string = ""
-                out_string += str(wlist_1d[i])
-                out_string += "\n"
-                out_file.write(out_string)+
+        for i in range(200):
+            print(sess.run([imps.variational_e, train_op])[0])